import os
import json
import pandas as pd 
import numpy as np
CONFIG_PATH = "data_preprocessing/configs.json"
VOTER_DATA_FILE_NAME = "voters_2021.sav"


def load_common_variables_mapping(path: str) -> dict:
    """Load the mapping for common variables between the two datasets
    """
    with open(path, "r") as f:
        cfg = json.load(f)
    try:
        return cfg["common_items"]
    except KeyError:
        raise KeyError(f"'common_items_mapping' not found in {path}")
    

def load_party_manifesto_mapping(config_path: str) -> dict:
    """
    Pull the `manifesto_mapping` dict from the JSON config.
    """
    with open(config_path, "r", encoding="utf-8") as f:
        cfg = json.load(f)
    mapping = cfg.get("party_manifesto_mapping", {})
    if not mapping:
        raise KeyError("'party_manifesto_mapping' not found (or empty) in config.json")
    return mapping


def get_party_positions_data(file_dir, country, file_name='party_dataset.csv') -> pd.DataFrame:
    """
    Load the party positions dataset and return rows that match a given country
    """
    csv_path = os.path.join(file_dir, file_name)
    if not os.path.isfile(csv_path):
        raise FileNotFoundError(f"CSV file not found at: {csv_path}")
    df = pd.read_csv(csv_path)
    # Filter by country 
    df_filtered = df[df["countryname"] == country]
    # Columns that aren’t needed for analysis
    cols_to_drop = ["country", "oecdmember", "eumember", "party", "partyname", "parfam",
        "candidatename", "coderid", "manual", "coderyear", "id_perm", "testresult",
        "testeditsim", "pervote", "voteest", "presvote", "absseat", "totseats", "progtype", 
        "datasetorigin", "corpusversion", "total", "peruncod", "datasetversion"]
    
    df_filtered = df_filtered.drop(columns=cols_to_drop).reset_index(drop=True)
    
    # Rename Manifesto variables 
    mapping = load_party_manifesto_mapping(CONFIG_PATH)
    df_filtered.rename(columns=mapping, inplace=True)
    # Preprocessing dataframe - NaN values of numerical columns 
    df_filtered = df_filtered.apply(pd.to_numeric, errors="ignore")
    num_cols = df_filtered.select_dtypes(include="number").columns
    for col in num_cols:
        df_filtered[col] = df_filtered[col].fillna(0)
    # Preprocessing dataframe - datatypes and awkward column names
    df_filtered["Calendar_Week"] = df_filtered["Calendar_Week"].astype(str)
    df_filtered['Year'] = (pd.to_datetime(df_filtered['Date'], dayfirst=True).dt.year).astype(str)
    df_filtered = df_filtered.loc[:, ~df_filtered.columns.str.startswith("+ per505")]
    common_items_mapping = load_common_variables_mapping(CONFIG_PATH)
    base_columns = ["Country", "Year", "Date", "Calendar_Week", "Party_Name"]
    policy_columns = list(common_items_mapping.keys())
    df_filtered = df_filtered[base_columns + policy_columns]
    return df_filtered


def load_gesis_mapping(fp: str=CONFIG_PATH, file_name=VOTER_DATA_FILE_NAME) -> dict:
    """Load the mapping for column names of gesis data
    """
    with open(fp, "r") as f:
        cfg = json.load(f)
    year = file_name[-8:-4]
    try:
        return cfg[f"voter_positions_{year}_mapping"]
    except KeyError:
        raise KeyError(f"'voter_positions_{year}_mapping' not found in {fp}")
    

def load_party_leaders(fp: str=CONFIG_PATH, year: str = None) -> dict:
    """Load the party leaders of that year to calculate valences
    """
    with open(fp, "r") as f:
        cfg = json.load(f)
    try:
        return cfg["party_leaders"][year]
    except KeyError:
        raise KeyError(f"no party leaders for {year} found in {fp}")
    

def get_gesis_data(path: str="data_folder", lower_cutoff: int=-70, upper_cutoff: int=800, year: str = None, fill: bool=True) -> pd.DataFrame:
    """Load the gesis dataset, which represents voter positions, into a dataframe and does some preprocessing 
    Parameters
    ----------
    path : str
        path to the file
    lower_cutoff : int, optional
        all items with value below this are replaced with NaN, by default -70
        no answer is often encoded with -71
    upper_cutoff : int, optional
        all items with value above this are replaced with NaN, by default 800
        no answer is often encoded with -71
    year : str, optional
        the year for which data is to be loaded, by default None
        should be in ["2009", "2013", "2017", "2021"]
    fill : bool, optional
        if np.nan values should be filled with median for numerics and 0 for other columns, by default True

    Returns
    -------
    pd.DataFrame
        dataset loaded into a dataframe
    pd.Series
        how often each unique answer was given
    Raises
    ------
    FileNotFoundError
        file at *path* not found
    """
    if year is not None:
        pref = os.path.join(path, f"voters_{year}.sav")               # first choice
        alt  = os.path.join(path, f"voter_dataset_{year}.sav")        # second choice
        if os.path.isfile(pref):
            sav_path = pref
        elif os.path.isfile(alt):
            sav_path = alt
        else:
            # fallback: any file in the folder containing the year
            candidates = [fn for fn in os.listdir(path) if fn.endswith(".sav") and year in fn]
            if len(candidates) == 1:
                sav_path = os.path.join(path, candidates[0])
            elif len(candidates) > 1:
                raise FileNotFoundError(f"Multiple GESIS files match year={year!r}: {candidates}")
            else:
                raise FileNotFoundError(f"No GESIS file found for year={year!r}")
    else:
        sav_path = os.path.join(path, VOTER_DATA_FILE_NAME)
    if not os.path.isfile(sav_path):
        raise FileNotFoundError(f"File not found: {sav_path!r}")
    
    df = pd.read_spss(path=sav_path, convert_categoricals=False)

    # rename columns
    mapping = load_gesis_mapping(CONFIG_PATH, os.path.basename(sav_path))
    df.rename(mapping, inplace=True, axis=1)

    # drop all unneeded columns
    cols = list(mapping.values())
    df.drop(df.columns.difference(cols), axis=1, inplace=True)

    # replace all values below/above cutoff with NaN (e.g. encoding for "no answer given")
    num_cols = df.select_dtypes(include=[np.number]).columns
    df[num_cols] = df[num_cols].mask(df[num_cols] < lower_cutoff)
    df[num_cols] = df[num_cols].mask(df[num_cols] > upper_cutoff)
    if fill:
        df[num_cols] = df[num_cols].fillna(df[num_cols].median())
        df = df.fillna(0)  
<<<<<<< HEAD
=======

    cols_to_flip_list = ["importance:more social service, more taxes", "not satisfied with democracy in germany"]
    cols_to_flip = [c for c in cols_to_flip_list if c in df.columns]
    df = flip_columns(df, cols_to_flip)
>>>>>>> 7fd1c870
    
    return df
<|MERGE_RESOLUTION|>--- conflicted
+++ resolved
@@ -156,12 +156,5 @@
     if fill:
         df[num_cols] = df[num_cols].fillna(df[num_cols].median())
         df = df.fillna(0)  
-<<<<<<< HEAD
-=======
-
-    cols_to_flip_list = ["importance:more social service, more taxes", "not satisfied with democracy in germany"]
-    cols_to_flip = [c for c in cols_to_flip_list if c in df.columns]
-    df = flip_columns(df, cols_to_flip)
->>>>>>> 7fd1c870
     
     return df
